--- conflicted
+++ resolved
@@ -387,11 +387,6 @@
             reader = UFOReader(self._path)
         kerning = reader.readKerning()
         groups = reader.readGroups()
-<<<<<<< HEAD
-        # validate
-        kerningValidity, kerningErrors = kerningValidator(kerning)
-=======
->>>>>>> e7f40d7e
         # instantiate everything and store it if valid
         self._groups = self.instantiateGroups()
         self.beginSelfGroupsNotificationObservation()
@@ -694,16 +689,6 @@
         assert self.layers.defaultLayer is not None
         if self.layers.defaultLayer.name != "public.default":
             assert "public.default" not in self.layers.layerOrder
-<<<<<<< HEAD
-        # validate kerning and groups before doing anything destructive
-        if self._kerning is not None and self._groups is not None:
-            kerningValidity, kerningErrors = kerningValidator(self._kerning)
-            if not kerningValidity:
-                error = DefconError("The kerning data is not valid.")
-                error.report = "\n".join(kerningErrors)
-                raise error
-=======
->>>>>>> e7f40d7e
         ## work out the format version
         # if None is given, fallback to the one that
         # came in when the UFO was loaded
@@ -1171,17 +1156,8 @@
         else:
             reader = UFOReader(self._path)
             kerning = reader.readKerning()
-<<<<<<< HEAD
-            if self._groups is not None:
-                kerningValidity, kerningErrors = kerningValidator(self._kerning)
-                if not kerningValidity:
-                    error = DefconError("The kerning data is not valid.")
-                    error.report = "\n".join(kerningErrors)
-                    raise error
-=======
             # Note: the incoming kerning data has not been validated.
             # Gremlins may be sneaking in through here.
->>>>>>> e7f40d7e
             self._kerning.clear()
             self._kerning.update(kerning)
             self._stampKerningDataState(reader)
@@ -1350,7 +1326,7 @@
                         value.append(i)
                         value.append(j)
                     setattr(self.info, infoAttr, value)
-    
+
     featureRE = re.compile(
         "^"            # start of line
         "\s*"          #
@@ -1361,7 +1337,7 @@
         "\{"           # {
         , re.MULTILINE # run in multiline to preserve line seps
     )
-    
+
     def _splitFeaturesForConversion(self, text):
         classes = ""
         features = []
@@ -2048,19 +2024,19 @@
     """
     >>> testText = '''
     >>> @class1 = [a b c d];
-    >>> 
+    >>>
     >>> feature liga {
     >>>     sub f i by fi;
     >>> } liga;
-    >>> 
+    >>>
     >>> @class2 = [x y z];
-    >>> 
+    >>>
     >>> feature salt {
     >>> sub a by a.alt;
     >>> } salt; feature ss01 {sub x by x.alt} ss01;
-    >>> 
+    >>>
     >>> feature ss02 {sub y by y.alt} ss02;
-    >>> 
+    >>>
     >>> # feature calt {
     >>> #     sub a b' by b.alt;
     >>> # } calt;
