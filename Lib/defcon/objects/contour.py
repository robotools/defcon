from __future__ import absolute_import
import weakref
from warnings import warn
from fontTools.misc import bezierTools
from defcon.objects.base import BaseObject
from defcon.tools import bezierMath
from defcon.tools.representations import contourBoundsRepresentationFactory,\
    contourControlPointBoundsRepresentationFactory, contourClockwiseRepresentationFactory
from defcon.tools.identifiers import makeRandomIdentifier


class Contour(BaseObject):

    """
    This object represents a contour and it contains a list of points.

    **This object posts the following notifications:**

    ===============================
    Name
    ===============================
    Contour.Changed
    Contour.WindingDirectionChanged
    Contour.PointsChanged
    Contour.IdentifierChanged
    ===============================

    The Contour object has list like behavior. This behavior allows you to interact
    with point data directly. For example, to get a particular point::

        point = contour[0]

    To iterate over all points::

        for point in contour:

    To get the number of points::

        pointCount = len(contour)

    To interact with components or anchors in a similar way,
    use the ``components`` and ``anchors`` attributes.
    """

    changeNotificationName = "Contour.Changed"
    representationFactories = {
        "defcon.contour.bounds" : dict(
            factory=contourBoundsRepresentationFactory,
            destructiveNotifications=("Contour.PointsChanged")
        ),
        "defcon.contour.controlPointBounds" : dict(
            factory=contourControlPointBoundsRepresentationFactory,
            destructiveNotifications=("Contour.PointsChanged")
        ),
        "defcon.contour.clockwise" : dict(
            factory=contourClockwiseRepresentationFactory,
            destructiveNotifications=("Contour.PointsChanged", "Contour.WindingDirectionChanged")
        ),
    }

    def __init__(self, glyph=None, pointClass=None):
        self._font = None
        self._layerSet = None
        self._layer = None
        self._glyph = None
        self.glyph = glyph
        super(Contour, self).__init__()
        self.beginSelfNotificationObservation()
        self._points = []
        if pointClass is None:
            from .point import Point
            pointClass = Point
        self._pointClass = pointClass
        self._identifier = None

    def __del__(self):
        super(Contour, self).__del__()
        self._points = None

    # --------------
    # Parent Objects
    # --------------

    def getParent(self):
        return self.glyph

    def _get_font(self):
        font = None
        if self._font is None:
            glyph = self.glyph
            if glyph is not None:
                font = glyph.font
                if font is not None:
                    self._font = weakref.ref(font)
        else:
            font = self._font()
        return font

    font = property(_get_font, doc="The :class:`Font` that this contour belongs to.")

    def _get_layerSet(self):
        layerSet = None
        if self._layerSet is None:
            glyph = self.glyph
            if glyph is not None:
                layerSet = glyph.layerSet
                if layerSet is not None:
                    self._layerSet = weakref.ref(layerSet)
        else:
            layerSet = self._layerSet()
        return layerSet

    layerSet = property(_get_layerSet, doc="The :class:`LayerSet` that this contour belongs to.")

    def _get_layer(self):
        layer = None
        if self._layer is None:
            glyph = self.glyph
            if glyph is not None:
                layer = glyph.layer
                if layer is not None:
                    self._layer = weakref.ref(layer)
        else:
            layer = self._layer()
        return layer

    layer = property(_get_layer, doc="The :class:`Layer` that this contour belongs to.")

    def _get_glyph(self):
        if self._glyph is None:
            return None
        return self._glyph()

    def _set_glyph(self, glyph):
        assert self._glyph is None
        if glyph is not None:
            glyph = weakref.ref(glyph)
        self._font = None
        self._layerSet = None
        self._layer = None
        self._glyph = glyph

    glyph = property(_get_glyph, _set_glyph, doc="The :class:`Glyph` that this contour belongs to. This should not be set externally.")

    # ------
    # Points
    # ------

    def _get_pointClass(self):
        return self._pointClass

    pointClass = property(_get_pointClass, doc="The class used for point.")

    def _get_onCurvePoints(self):
        return [point for point in self._points if point.segmentType]

    onCurvePoints = property(_get_onCurvePoints, doc="A list of all on curve points in the contour.")

    def appendPoint(self, point):
        """
        Append **point** to the glyph. The point must be a defcon
        :class:`Point` object or a subclass of that object. An error
        will be raised if the point's identifier conflicts with any of
        the identifiers within the glyph.

        This will post *Contour.PointsChanged* and *Contour.Changed* notifications.
        """
        assert point not in self._points
        self.insertPoint(len(self._points), point)

    def insertPoint(self, index, point):
        """
        Insert **point** into the contour at index. The point
        must be a defcon :class:`Point` object or a subclass
        of that object. An error will be raised if the points's
        identifier conflicts with any of the identifiers within
        the glyph.

        This will post *Contour.PointsChanged* and *Contour.Changed* notifications.
        """
        assert point not in self._points
        if point.identifier is not None:
            identifiers = self.identifiers
            assert point.identifier not in identifiers
            if point.identifier is not None:
                identifiers.add(point.identifier)
        self._points.insert(index, point)
        self.postNotification("Contour.PointsChanged")
        self.dirty = True

    def removePoint(self, point):
        """
        Remove **point** from the contour.

        This will post *Contour.PointsChanged* and *Contour.Changed* notifications.
        """
        self._points.remove(point)
        self.postNotification("Contour.PointsChanged")
        self.dirty = True

    def setStartPoint(self, index):
        """
        Set the point at **index** as the first point in the contour.
        This point must be an on-curve point.

        This will post *Contour.PointsChanged* and *Contour.Changed* notifications.
        """
        onCurvePoints = self.onCurvePoints
        if len(onCurvePoints) < 2:
            return
        if self.open:
            return
        point = self._points[index]
        assert point.segmentType is not None, "index must represent an on curve point"
        before = self._points[:index]
        self._points = self._points[index:] + before
        self.postNotification("Contour.PointsChanged")
        self.dirty = True

    # -------------
    # List Behavior
    # -------------

    def __len__(self):
        return len(self._points)

    def __getitem__(self, index):
        if isinstance(index, slice):
            if index.start > len(self._points):
                raise IndexError
            if index.stop is None:
                stop = len(self._points)
            elif index.stop > len(self._points):
                raise IndexError
            else:
                stop = index.stop
            return self._points[index.start:stop]
        if index > len(self._points):
            raise IndexError
        return self._points[index]

    def __iter__(self):
        pointCount = len(self)
        index = 0
        while index < pointCount:
            point = self[index]
            yield point
            index += 1

    def clear(self):
        """
        Clear the contents of the contour.

        This posts *Contour.PointsChanged* and *Contour.Changed* notifications.
        """
        self._clear()

    def _clear(self, postNotification=True):
        # clear the internal storage
        self._points = []
        # reset the clockwise cache
        # post a dirty notification
        if postNotification:
            self.postNotification("Contour.PointsChanged")
            self.dirty = True

    def index(self, point):
        """
        Get the index for **point**.
        """
        return self._points.index(point)

    def reverse(self):
        """
        Reverse the direction of the contour. It's important to note
        that the actual points stored in this object will be completely
        repalced by new points.

        This will post *Contour.WindingDirectionChanged*,
        *Contour.PointsChanged* and *Contour.Changed* notifications.
        """
<<<<<<< HEAD
        from defcon.pens.reverseContourPointPen import ReverseContourPointPen
=======
        # No ufoLib analogue to ReverseContourPointPen
        from robofab.pens.reverseContourPointPen import ReverseContourPointPen
>>>>>>> e7f40d7e
        oldDirection = self.clockwise
        # put the current points in another contour
        otherContour = self.__class__(glyph=None, pointClass=self.pointClass)
        # draw the points in this contour through
        # the reversing pen.
        reversePen = ReverseContourPointPen(otherContour)
        self.drawPoints(reversePen)
        # clear the points in this contour
        self._clear(postNotification=False)
        # draw the points back into this contour
        self.disableNotifications()
        otherContour.drawPoints(self)
        self.enableNotifications()
        # post a notification
        self.postNotification("Contour.WindingDirectionChanged", data=dict(oldValue=oldDirection, newValue=self.clockwise))
        self.postNotification("Contour.PointsChanged")
        self.dirty = True

    # --------
    # Segments
    # --------

    def _get_segments(self):
        if not len(self._points):
            return []
        segments = [[]]
        lastWasOffCurve = False
        for point in self._points:
            segments[-1].append(point)
            if point.segmentType is not None:
                segments.append([])
            lastWasOffCurve = point.segmentType is None
        if len(segments[-1]) == 0:
            del segments[-1]
        if lastWasOffCurve:
            lastSegment = segments[-1]
            segment = segments.pop(0)
            lastSegment.extend(segment)
        elif segments[0][-1].segmentType != "move":
            segment = segments.pop(0)
            segments.append(segment)
        return segments

    segments = property(_get_segments, doc="A list of all points in the contour organized into segments.")

    def removeSegment(self, segmentIndex, preserveCurve=False):
        """
        Remove the segment at **segmentIndex**. If
        **preserveCurve** is True, the contour will
        try to preserve the overall curve shape.
        """
        segments = self.segments
        nextIndex = segmentIndex + 1
        if nextIndex == len(segments):
            nextIndex = 0
        previousIndex = segmentIndex - 1
        if previousIndex < 0:
            previousIndex = len(segments) + previousIndex
        nextSegment = segments[nextIndex]
        segment = segments[segmentIndex]
        previousSegment = segments[previousIndex]
        # if preserveCurve is off
        # or if all are lines, handle it
        if not preserveCurve or (previousSegment[-1].segmentType == "line"\
            and segment[-1].segmentType == "line"\
            and nextSegment[-1].segmentType == "line"):
            for point in segment:
                self._points.remove(point)
        # if have a curve, do the preservation
        else:
            # gather the needed points
            previousOnCurveX = previousSegment[-1].x
            previousOnCurveY = previousSegment[-1].y
            onCurveX = segment[-1].x
            onCurveY = segment[-1].y
            nextOnCurveX = nextSegment[-1].x
            nextOnCurveY = nextSegment[-1].y
            if segment[-1].segmentType == "curve":
                offCurve1X = segment[0].x
                offCurve1Y = segment[0].y
                offCurve2X = segment[-2].x
                offCurve2Y = segment[-2].y
            elif segment[-1].segmentType == "line":
                offCurve1X = previousOnCurveX
                offCurve1Y = previousOnCurveY
                offCurve2X = onCurveX
                offCurve2Y = onCurveY
            else:
                # XXX could be a quad. in that case, we can't handle it.
                raise NotImplementedError("unknown segment type: %s" % segment[-1].segmentType)
            if nextSegment[-1].segmentType == "curve":
                nextOffCurve1X = nextSegment[0].x
                nextOffCurve1Y = nextSegment[0].y
                nextOffCurve2X = nextSegment[-2].x
                nextOffCurve2Y = nextSegment[-2].y
            elif nextSegment[-1].segmentType == "line":
                nextOffCurve1X = onCurveX
                nextOffCurve1Y = onCurveY
                nextOffCurve2X = nextOnCurveX
                nextOffCurve2Y = nextOnCurveY
            else:
                # XXX could be a quad. in that case, we can't handle it.
                raise NotImplementedError("unknown segment type: %s" % nextSegment[-1].segmentType)
            # now do the math
            result = bezierMath.joinSegments((previousOnCurveX, previousOnCurveY),
                (offCurve1X, offCurve1Y), (offCurve2X, offCurve2Y), (onCurveX, onCurveY),
                (nextOffCurve1X, nextOffCurve1Y), (nextOffCurve2X, nextOffCurve2Y), (nextOnCurveX, nextOnCurveY))
            # remove the segment
            for point in segment:
                self._points.remove(point)
            # if the next segment type isn't a curve, make it one
            if not nextSegment[-1].segmentType == "curve":
                nextSegment[-1].segmentType = "curve"
                pointIndex = self._points.index(nextSegment[-1])
                newPoints = [self._pointClass((result[0][0], result[0][1])), self._pointClass((result[1][0], result[1][1]))]
                if pointIndex == 0:
                    self._points.extend(newPoints)
                else:
                    self._points = self._points[:pointIndex] + newPoints + self._points[pointIndex:]
            # otherwise, set the point positions
            else:
                nextSegment[0].x = result[0][0]
                nextSegment[0].y = result[0][1]
                nextSegment[1].x = result[1][0]
                nextSegment[1].y = result[1][1]
        # mark the contour as dirty
        self.dirty = True

    # ----------------
    # Basic Attributes
    # ----------------

    # clockwise

    def _get_clockwise(self):
        return self.getRepresentation("defcon.contour.clockwise")

    def _set_clockwise(self, value):
        if self.clockwise != value:
            self.reverse()
            self._clockwiseCache = None

    clockwise = property(_get_clockwise, _set_clockwise, doc="A boolean representing if the contour has a clockwise direction. Setting this posts *Contour.WindingDirectionChanged* and *Contour.Changed* notifications.")

    # open

    def _get_open(self):
        if not self._points:
            return True
        return self._points[0].segmentType == 'move'

    open = property(_get_open, doc="A boolean indicating if the contour is open or not.")

    # ------
    # Bounds
    # ------

    def _get_bounds(self):
        return self.getRepresentation("defcon.contour.bounds")

    bounds = property(_get_bounds, doc="The bounds of the contour's outline expressed as a tuple of form (xMin, yMin, xMax, yMax).")

    def _get_controlPointBounds(self):
        return self.getRepresentation("defcon.contour.controlPointBounds")

    controlPointBounds = property(_get_controlPointBounds, doc="The control bounds of all points in the contour. This only measures the point positions, it does not measure curves. So, curves without points at the extrema will not be properly measured.")

    # ----
    # Move
    # ----

    def move(self, values):
        """
        Move all points in the contour by **(x, y)**.

        This will post *Contour.PointsChanged* and *Contour.Changed* notifications.
        """
        (x, y) = values
        for point in self._points:
            point.move((x, y))
        # update the representations
        # XXX this is strictly against the rules.
        # XXX subclasses should never, ever do
        # XXX anything like this. this is a *very*
        # XXX special case.
        if "defcon.contour.bounds" in self._representations:
            bounds = self._representations["defcon.contour.bounds"][None]
            if bounds is not None:
                xMin, yMin, xMax, yMax = bounds
                xMin += x
                yMin += y
                xMax += x
                yMax += y
                bounds = (xMin, yMin, xMax, yMax)
            self._representations["defcon.contour.bounds"][None] = bounds
        if "defcon.contour.controlPointBounds" in self._representations:
            bounds = self._representations["defcon.contour.controlPointBounds"][None]
            if bounds is not None:
                xMin, yMin, xMax, yMax = bounds
                xMin += x
                yMin += y
                xMax += x
                yMax += y
                bounds = (xMin, yMin, xMax, yMax)
            self._representations["defcon.contour.controlPointBounds"][None] = bounds
        self.disableNotifications(observer=self)
        self.postNotification("Contour.PointsChanged")
        self.enableNotifications(observer=self)
        self.dirty = True

    # ------------
    # Point Inside
    # ------------

    def pointInside(self, coordinates, evenOdd=False):
        """
        Returns a boolean indicating if **(x, y)** is in the
        "black" area of the contour.
        """
        (x, y) = coordinates
        from fontTools.pens.pointInsidePen import PointInsidePen
        pen = PointInsidePen(glyphSet=None, testPoint=(x, y), evenOdd=evenOdd)
        self.draw(pen)
        return pen.getResult()

    # ---------
    # Splitting
    # ---------

    def positionForProspectivePointInsertionAtSegmentAndT(self, segmentIndex, t):
        """
        Get the precise coordinates and a boolean indicating
        if the point will be smooth for the given **segmentIndex**
        and **t**.
        """
        return self._splitAndInsertAtSegmentAndT(segmentIndex, t, False)

    def splitAndInsertPointAtSegmentAndT(self, segmentIndex, t):
        """
        Insert a point into the contour for the given
        **segmentIndex** and **t**.

        This posts a *Contour.Changed* notification.
        """
        self._splitAndInsertAtSegmentAndT(segmentIndex, t, True)

    def _splitAndInsertAtSegmentAndT(self, segmentIndex, t, insert):
        segments = self.segments
        segment = segments[segmentIndex]
        segment.insert(0, segments[segmentIndex-1][-1])
        firstPoint = segment[0]
        lastPoint = segment[-1]
        segmentType = lastPoint.segmentType
        segment = [(point.x, point.y) for point in segment]
        if segmentType == "line":
            (x1, y1), (x2, y2) = segment
            x = x1 + (x2 - x1) * t
            y = y1 + (y2 - y1) * t
            pointsToInsert = [((x, y), "line", False)]
            insertionPoint =  (x, y)
            pointWillBeSmooth = False
        elif segmentType == "curve":
            pt1, pt2, pt3, pt4 = segment
            (pt1, pt2, pt3, pt4), (pt5, pt6, pt7, pt8) = bezierTools.splitCubicAtT(pt1, pt2, pt3, pt4, t)
            pointsToInsert = [(pt2, None, False), (pt3, None, False), (pt4, "curve", True), (pt6, None, False), (pt7, None, False)]
            insertionPoint = tuple(pt4)
            pointWillBeSmooth = True
        else:
            # XXX could be a quad. in that case, we could handle it.
            raise NotImplementedError("unknown segment type: %s" % segmentType)
        if insert:
            firstPointIndex = self._points.index(firstPoint)
            lastPointIndex = self._points.index(lastPoint)
            firstPoints = self._points[:firstPointIndex + 1]
            if firstPointIndex == len(self._points) - 1:
                firstPoints = firstPoints[lastPointIndex:]
                lastPoints = []
            elif lastPointIndex == 0:
                lastPoints = []
            else:
                lastPoints = self._points[lastPointIndex:]
            newPoints = [self._pointClass(pos, segmentType=segmentType, smooth=smooth) for pos, segmentType, smooth in pointsToInsert]
            self._points = firstPoints + newPoints + lastPoints
            self.dirty = True
        return insertionPoint, pointWillBeSmooth

    # -----------
    # Pen methods
    # -----------

    def beginPath(self, identifier=None):
        """
        Standard point pen *beginPath* method.
        This should not be used externally.
        """
        self.identifier = identifier

    def endPath(self):
        """
        Standard point pen *endPath* method.
        This should not be used externally.
        """
        pass

    def addPoint(self, values, segmentType=None, smooth=False, name=None, identifier=None, **kwargs):
        """
        Standard point pen *addPoint* method.
        This should not be used externally.
        """
        (x, y) = values
        point = self._pointClass((x, y), segmentType=segmentType, smooth=smooth, name=name, identifier=identifier)
        self.insertPoint(len(self._points), point)

    def draw(self, pen):
        """
        Draw the contour with **pen**.
        """
        from ufoLib.pointPen import PointToSegmentPen
        pointPen = PointToSegmentPen(pen)
        self.drawPoints(pointPen)

    def drawPoints(self, pointPen):
        """
        Draw the contour with **pointPen**.
        """
        try:
            pointPen.beginPath(identifier=self.identifier)
        except TypeError:
            pointPen.beginPath()
            warn("The beginPath method needs an identifier kwarg. The contour's identifier value has been discarded.", DeprecationWarning)
        for point in self._points:
            try:
                pointPen.addPoint((point.x, point.y), segmentType=point.segmentType, smooth=point.smooth, name=point.name, identifier=point.identifier)
            except TypeError:
                pointPen.addPoint((point.x, point.y), segmentType=point.segmentType, smooth=point.smooth, name=point.name)
                warn("The addPoint method needs an identifier kwarg. The point's identifier value has been discarded.", DeprecationWarning)
        pointPen.endPath()

    # ----------
    # Identifier
    # ----------

    def _get_identifiers(self):
        identifiers = None
        glyph = self.glyph
        if glyph is not None:
            identifiers = glyph.identifiers
        if identifiers is None:
            identifiers = set()
        return identifiers

    identifiers = property(_get_identifiers, doc="Set of identifiers for the glyph that this contour belongs to. This is primarily for internal use.")

    def _get_identifier(self):
        return self._identifier

    def _set_identifier(self, value):
        oldIdentifier = self.identifier
        if value == oldIdentifier:
            return
        # don't allow a duplicate
        identifiers = self.identifiers
        assert value not in identifiers
        # free the old identifier
        if oldIdentifier in identifiers:
            identifiers.remove(oldIdentifier)
        # store
        self._identifier = value
        if value is not None:
            identifiers.add(value)
        # post notifications
        self.postNotification("Contour.IdentifierChanged", data=dict(oldValue=oldIdentifier, newValue=value))
        self.dirty = True

    identifier = property(_get_identifier, _set_identifier, doc="The identifier. Setting this will post *Contour.IdentifierChanged* and *Contour.Changed* notifications.")

    def generateIdentifier(self):
        """
        Create a new, unique identifier for and assign it to the contour.
        This will post *Contour.IdentifierChanged* and *Contour.Changed* notifications.
        """
        identifier = makeRandomIdentifier(existing=self.identifiers)
        self.identifier = identifier

    def generateIdentifierForPoint(self, point):
        """
        Create a new, unique identifier for and assign it to the contour.
        This will post *Contour.IdentifierChanged* and *Contour.Changed* notifications.
        """
        identifier = makeRandomIdentifier(existing=self.identifiers)
        point.identifier = identifier
        self.dirty = True

    # ------------------------
    # Notification Observation
    # ------------------------

    def endSelfNotificationObservation(self):
        super(Contour, self).endSelfNotificationObservation()
        self._font = None
        self._layerSet = None
        self._layer = None
        self._glyph = None

    # -----------------------------
    # Serialization/Deserialization
    # -----------------------------

    def getDataForSerialization(self, **kwargs):
        def get_points(key):
            # store the point pen protocol calls
            # this will store the identifier and the point data
            pointData = []
            self.drawPoints(Recorder(pointData));
            return pointData;

        getters = [('pen', get_points)]
        return self._serialize(getters, **kwargs)

    def setDataFromSerialization(self, data):
        self.clear()
        self.identifier = None;
        if 'pen' in data:
            # play back
            Recorder(data['pen'])._play(self)


class Recorder(object):
    """
        Records all method calls it receives in a list of tuples in the form of
        [(:str:command, :list:args, :dict: kwargd)]

        Method calls to be recorded must not start with an underscore.

        This class defines a public method with a private(!) attribute name:
        "Recorder._play(self, target)" because that way calls to all methods
        that don't start with underscores can be recorded.

        This is useful to record the commands of both pen protocols
        and it may become useful for other things as well, like recording
        undo commands.

        Example Session PointPen:

        data_glyphA = []
        recorderPointPen = new Recorder(data_glyphA)
        glyphA.drawPoints(recorderPointPen)

        # The point data of the glyph is now stored within data
        # we can either replay it immediately or take it away and use it
        # to replay it later

        stored_data = pickle.dumps(data_glyphA)
        restored_data_glyphA = pickle.loads(stored_data)

        player = new Recorder(restored_data_glyphA)
        # The recorder behaves like glyphA.drawPoints
        player._play(glyphB)


        Example Session SegmentPen:

        data_glyphA = []
        recorderPen = new Recorder(data_glyphA)
        glyphA.draw(recorderPen)

        # reuse it immediately
        # The recorder behaves like glyphA.draw
        recorderPen._play(glyphB)
    """
    def __init__(self, data=None):
        self.__dict__['_data'] = data if data is not None else [];

    def _play(self, target):
        """ Replay all methof calls this Recorder to target.
            Public Method(!)
        """
        for cmd, args, kwds in self._data:
            getattr(target, cmd)(*args, **kwds);

    def __setattr__(self, name, value):
        raise AttributeError('It\'s not allowed to set attributes here.', name)

    def __getattr__(self, name):
        if name.startswith('_'):
            raise AttributeError(name)
        def command(*args, **kwds):
            self._data.append((name, args, kwds))
        # cache the method, don't use __setattr__
        self.__dict__[name] = command
        return command;

# -----
# Tests
# -----

def _testIdentifier():
    """
    >>> from defcon import Glyph
    >>> glyph = Glyph()
    >>> contour = Contour()
    >>> glyph.appendContour(contour)
    >>> contour.identifier = "contour 1"
    >>> contour.identifier
    'contour 1'
    >>> list(sorted(glyph.identifiers))
    ['contour 1']
    >>> contour = Contour()
    >>> glyph.appendContour(contour)
    >>> contour.identifier = "contour 1"
    Traceback (most recent call last):
        ...
    AssertionError
    >>> contour.identifier = "contour 2"
    >>> list(sorted(glyph.identifiers))
    ['contour 1', 'contour 2']
    >>> contour.identifier = "not contour 2 anymore"
    >>> contour.identifier
    'not contour 2 anymore'
    >>> list(sorted(glyph.identifiers))
    ['contour 1', 'not contour 2 anymore']
    >>> contour.identifier = None
    >>> contour.identifier
    >>> list(sorted(glyph.identifiers))
    ['contour 1']
    """

def _testBounds():
    """
    >>> from defcon.test.testTools import getTestFontPath
    >>> from defcon.objects.font import Font
    >>> font = Font(getTestFontPath())
    >>> contour = font['A'][0]
    >>> contour.bounds
    (0, 0, 700, 700)
    """

def _testControlPointBounds():
    """
    >>> from defcon.test.testTools import getTestFontPath
    >>> from defcon.objects.font import Font
    >>> font = Font(getTestFontPath())
    >>> contour = font['A'][0]
    >>> contour.controlPointBounds
    (0, 0, 700, 700)
    """

def _testClockwise():
    """
    # get
    >>> from defcon.test.testTools import getTestFontPath
    >>> from defcon.objects.font import Font
    >>> font = Font(getTestFontPath())
    >>> contour = font['A'][0]
    >>> contour.clockwise
    False
    >>> contour = font['A'][1]
    >>> contour.clockwise
    True
    >>> contour._clockwiseCache = None
    >>> contour.clockwise = False
    >>> contour.clockwise
    False
    >>> contour._clockwiseCache = None
    >>> contour.clockwise = True
    >>> contour.clockwise
    True

    # set
    >>> from defcon.test.testTools import getTestFontPath
    >>> from defcon.objects.font import Font
    >>> font = Font(getTestFontPath())
    >>> contour = font['A'][0]
    >>> contour.clockwise = False
    >>> contour.clockwise
    False
    >>> contour._clockwiseCache = None
    >>> contour.clockwise = True
    >>> contour.clockwise
    True
    """

def _testOpen():
    """
    >>> from defcon.test.testTools import getTestFontPath
    >>> from defcon.objects.font import Font
    >>> font = Font(getTestFontPath('TestOpenContour.ufo'))
    >>> glyph = font['A']
    >>> glyph[0].open
    True
    >>> glyph[1].open
    False
    >>> glyph[2].open
    True
    >>> glyph[3].open
    False
    """

def _testOnCurvePoints():
    """
    >>> from defcon.test.testTools import getTestFontPath
    >>> from defcon.objects.font import Font
    >>> font = Font(getTestFontPath())
    >>> glyph = font['A']
    >>> contour = glyph[0]
    >>> len(contour.onCurvePoints)
    4
    >>> [(point.x, point.y) for point in contour.onCurvePoints]
    [(0, 0), (700, 0), (700, 700), (0, 700)]

    >>> glyph = font['B']
    >>> contour = glyph[0]
    >>> len(contour.onCurvePoints)
    4
    >>> [(point.x, point.y) for point in contour.onCurvePoints]
    [(0, 350), (350, 0), (700, 350), (350, 700)]
    """

def _testSegments():
    """
    >>> from defcon.test.testTools import getTestFontPath
    >>> from defcon.objects.font import Font
    >>> def simpleSegment(segment):
    ...     return [(i.x, i.y, i.segmentType) for i in segment]
    >>> font = Font(getTestFontPath())
    >>> glyph = font['A']
    >>> contour = glyph[0]
    >>> [simpleSegment(segment) for segment in contour.segments]
    [[(700, 0, 'line')], [(700, 700, 'line')], [(0, 700, 'line')], [(0, 0, 'line')]]
    >>> glyph = font['B']
    >>> contour = glyph[0]
    >>> [simpleSegment(segment) for segment in contour.segments]
    [[(0, 157, None), (157, 0, None), (350, 0, 'curve')], [(543, 0, None), (700, 157, None), (700, 350, 'curve')], [(700, 543, None), (543, 700, None), (350, 700, 'curve')], [(157, 700, None), (0, 543, None), (0, 350, 'curve')]]
    """

def _testLen():
    """
    >>> from defcon.test.testTools import getTestFontPath
    >>> from defcon.objects.font import Font
    >>> font = Font(getTestFontPath())
    >>> contour = font['A'][0]
    >>> len(contour)
    4
    >>> contour = font['B'][0]
    >>> len(contour)
    12
    """

def _testIter():
    """
    >>> from defcon.test.testTools import getTestFontPath
    >>> from defcon.objects.font import Font
    >>> font = Font(getTestFontPath())
    >>> contour = font['A'][0]
    >>> [(point.x, point.y) for point in contour]
    [(0, 0), (700, 0), (700, 700), (0, 700)]
    """

def _testReverse():
    """
    >>> from defcon.test.testTools import getTestFontPath
    >>> from defcon.objects.font import Font
    >>> font = Font(getTestFontPath())
    >>> contour = font['A'][0]
    >>> contour.reverse()
    >>> [(point.x, point.y) for point in contour._points]
    [(0, 0), (0, 700), (700, 700), (700, 0)]
    >>> contour.reverse()
    >>> [(point.x, point.y) for point in contour._points]
    [(0, 0), (700, 0), (700, 700), (0, 700)]
    """

def _testMove():
    """
    >>> from defcon.test.testTools import getTestFontPath
    >>> from defcon.objects.font import Font
    >>> font = Font(getTestFontPath())
    >>> contour = font['A'][0]
    >>> contour.move((100, 100))
    >>> contour.bounds
    (100, 100, 800, 800)
    >>> contour.dirty = True
    """

def _testPointInside():
    """
    >>> from defcon.test.testTools import getTestFontPath
    >>> from defcon.objects.font import Font
    >>> font = Font(getTestFontPath())
    >>> contour = font['A'][0]
    >>> contour.pointInside((100, 100))
    True
    >>> contour.pointInside((0, 0))
    False
    >>> contour.pointInside((-100, -100))
    False
    """

def _testIndex():
    """
    >>> from defcon.test.testTools import getTestFontPath
    >>> from defcon.objects.font import Font
    >>> font = Font(getTestFontPath())
    >>> contour = font['B'][0]
    >>> 2 == contour.index(contour[2])
    True
    """

def _testSetStartPoint():
    """
    >>> from defcon.test.testTools import getTestFontPath
    >>> from defcon.objects.font import Font
    >>> font = Font(getTestFontPath())
    >>> contour = font['B'][0]
    >>> start = [(point.segmentType, point.x, point.y) for point in contour]
    >>> contour.setStartPoint(6)
    >>> contour.dirty
    True
    >>> contour.setStartPoint(6)
    >>> end = [(point.segmentType, point.x, point.y) for point in contour]
    >>> start == end
    True
    >>> contour = font['A'][0]
    >>> start = [(point.segmentType, point.x, point.y) for point in contour]
    >>> contour.setStartPoint(2)
    >>> contour.setStartPoint(2)
    >>> end = [(point.segmentType, point.x, point.y) for point in contour]
    >>> start == end
    True
    >>> contour = font['B'][0]
    >>> start = [(point.segmentType, point.x, point.y) for point in contour]
    >>> contour.setStartPoint(3)
    >>> contour.setStartPoint(9)
    >>> end = [(point.segmentType, point.x, point.y) for point in contour]
    >>> start == end
    True
    """

def _testPositionForProspectivePointInsertionAtSegmentAndT():
    """
    >>> from defcon.test.testTools import getTestFontPath
    >>> from defcon.objects.font import Font
    >>> font = Font(getTestFontPath())
    >>> contour = font['A'][0]
    >>> contour.positionForProspectivePointInsertionAtSegmentAndT(0, .5)
    ((350.0, 0.0), False)
    >>> contour = font['B'][0]
    >>> contour.positionForProspectivePointInsertionAtSegmentAndT(0, .5)
    ((102.625, 102.625), True)
    >>> contour = font['B'][1]
    >>> contour.positionForProspectivePointInsertionAtSegmentAndT(0, .5)
    ((226.125, 473.5), True)
    """

def _testSplitAndInsertPointAtSegmentAndT():
    """
    >>> from defcon.test.testTools import getTestFontPath
    >>> from defcon.objects.font import Font
    >>> font = Font(getTestFontPath())
    >>> contour = font['A'][0]
    >>> contour.splitAndInsertPointAtSegmentAndT(0, .5)
    >>> [(point.x, point.y, point.segmentType) for point in contour]
    [(0, 0, 'line'), (350.0, 0.0, 'line'), (700, 0, 'line'), (700, 700, 'line'), (0, 700, 'line')]
    >>> contour = font['B'][0]
    >>> contour.splitAndInsertPointAtSegmentAndT(0, .5)
    >>> [(point.x, point.y, point.segmentType) for point in contour]
    [(0, 350, 'curve'), (0.0, 253.5, None), (39.25, 166.0, None), (102.625, 102.625, 'curve'), (166.0, 39.25, None), (253.5, 0.0, None), (350, 0, 'curve'), (543, 0, None), (700, 157, None), (700, 350, 'curve'), (700, 543, None), (543, 700, None), (350, 700, 'curve'), (157, 700, None), (0, 543, None)]
    """

def _testRemoveSegment():
    """
    >>> "need removeSegment tests!"
    """


if __name__ == "__main__":
    import doctest
    doctest.testmod()<|MERGE_RESOLUTION|>--- conflicted
+++ resolved
@@ -279,12 +279,7 @@
         This will post *Contour.WindingDirectionChanged*,
         *Contour.PointsChanged* and *Contour.Changed* notifications.
         """
-<<<<<<< HEAD
         from defcon.pens.reverseContourPointPen import ReverseContourPointPen
-=======
-        # No ufoLib analogue to ReverseContourPointPen
-        from robofab.pens.reverseContourPointPen import ReverseContourPointPen
->>>>>>> e7f40d7e
         oldDirection = self.clockwise
         # put the current points in another contour
         otherContour = self.__class__(glyph=None, pointClass=self.pointClass)
